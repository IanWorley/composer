--- conflicted
+++ resolved
@@ -97,17 +97,10 @@
             If not specified, the :attr:`~composer.loggers.logger.Logger.run_name` will be used.
         entity (str, optional): WandB entity name.
         tags (str, optional): WandB tags, comma-separated.
-<<<<<<< HEAD
-        log_artifacts (bool, optional): See
-            :class:`~composer.loggers.wandb_logger.WandBLogger`.
-=======
         config (Dict[str, Any], optional): WandB run configuration.
         flatten_config (bool, optional): Whether to flatten the run config. (default: ``False``)
         log_artifacts (bool, optional): See :class:`~composer.loggers.wandb_logger.WandBLogger`.
-        log_artifacts_every_n_batches (int, optional). See
-            :class:`~composer.loggers.wandb_logger.WandBLogger`.
         rank_zero_only (bool, optional): See :class:`~composer.loggers.wandb_logger.WandBLogger`.
->>>>>>> 366c0987
         extra_init_params (dict, optional): See
             :class:`~composer.loggers.wandb_logger.WandBLogger`.
     """
