--- conflicted
+++ resolved
@@ -85,25 +85,19 @@
         if self.use_synthetic:
             column_names = [i for i in self.task_to_keys[self.task] if i is not None]
 
-<<<<<<< HEAD
             # we just use the max sequence length in tokens to upper bound the sequence length in characters
-            self.dataset = SyntheticHFDataset(num_samples=self.synthetic_num_unique_samples,
+            dataset = SyntheticHFDataset(num_samples=self.synthetic_num_unique_samples,
                                               chars_per_sample=self.max_seq_length,
                                               column_names=column_names).generate_dataset()
 
             # flatten the columnar dataset into one column
-            self.tokenizer = generate_synthetic_tokenizer(tokenizer_family="bert", dataset=self.dataset)
+            self.tokenizer = generate_synthetic_tokenizer(tokenizer_family="bert", dataset=dataset)
         else:
             self.tokenizer = transformers.AutoTokenizer.from_pretrained(self.tokenizer_name)  #type: ignore (thirdparty)
 
             log.info(f"Loading {self.task.upper()} on rank ", dist.get_global_rank())
             download_config = datasets.utils.DownloadConfig(max_retries=self.max_network_retries)
-            self.dataset = datasets.load_dataset("glue", self.task, split=self.split, download_config=download_config)
-=======
-        log.info(f"Loading {self.task.upper()} on rank ", dist.get_global_rank())
-        download_config = datasets.utils.DownloadConfig(max_retries=self.max_network_retries)
-        dataset = datasets.load_dataset("glue", self.task, split=self.split, download_config=download_config)
->>>>>>> 2c40fcfc
+            dataset = datasets.load_dataset("glue", self.task, split=self.split, download_config=download_config)
 
         log.info(f"Starting tokenization step by preprocessing over {self.num_workers} threads!")
         text_column_names = _task_to_keys[self.task]
@@ -122,14 +116,9 @@
             )
 
         columns_to_remove = ["idx"] + [i for i in text_column_names if i is not None]
-<<<<<<< HEAD
 
-        assert isinstance(self.dataset, datasets.Dataset)
-        dataset = self.dataset.map(
-=======
         assert isinstance(dataset, datasets.Dataset)
         dataset = dataset.map(
->>>>>>> 2c40fcfc
             tokenize_function,
             batched=True,
             num_proc=self.num_workers,
