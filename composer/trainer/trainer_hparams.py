# Copyright 2021 MosaicML. All Rights Reserved.

"""The :class:`~yahp.hparams.Hparams` used to construct the :class:`~composer.trainer.trainer.Trainer`."""

from __future__ import annotations

import logging
import os
import textwrap
import warnings
from dataclasses import dataclass
from typing import TYPE_CHECKING, Dict, List, Optional, cast

import yahp as hp

import composer
from composer.algorithms import AlgorithmHparams, get_algorithm_registry
from composer.callbacks import (CallbackHparams, GradMonitorHparams, LRMonitorHparams, MemoryMonitorHparams,
<<<<<<< HEAD
                                SpeedMonitorHparams)
from composer.core.types import JSON, Precision
=======
                                RunDirectoryUploaderHparams, SpeedMonitorHparams)
from composer.core import Precision
from composer.core.types import JSON
>>>>>>> a78ce177
from composer.datasets import DataLoaderHparams, DatasetHparams
from composer.datasets.dataset_registry import get_dataset_registry
from composer.datasets.evaluator import EvaluatorHparams
from composer.loggers import (FileLoggerHparams, InMemoryLoggerHparams, LoggerDestinationHparams,
                              ProgressBarLoggerHparams, WandBLoggerHparams)
from composer.models import (BERTForClassificationHparams, BERTHparams, CIFARResNet9Hparams, CIFARResNetHparams,
                             DeepLabV3Hparams, EfficientNetB0Hparams, GPT2Hparams, MnistClassifierHparams, ModelHparams,
                             ResNetHparams, SSDHparams, TimmHparams, UnetHparams, ViTSmallPatch16Hparams)
from composer.models.resnet20_cifar10.resnet20_cifar10_hparams import CIFARResNet20Hparams
from composer.optim import (AdamHparams, AdamWHparams, ConstantSchedulerHparams, CosineAnnealingSchedulerHparams,
                            CosineAnnealingWarmRestartsSchedulerHparams, CosineAnnealingWithWarmupSchedulerHparams,
                            DecoupledAdamWHparams, DecoupledSGDWHparams, ExponentialSchedulerHparams,
                            LinearSchedulerHparams, LinearWithWarmupSchedulerHparams, MultiStepSchedulerHparams,
                            MultiStepWithWarmupSchedulerHparams, OptimizerHparams, PolynomialSchedulerHparams,
                            RAdamHparams, RMSpropHparams, SchedulerHparams, SGDHparams, StepSchedulerHparams)
from composer.profiler.profiler_hparams import JSONTraceHandlerHparams, ProfilerEventHandlerHparams
from composer.trainer.ddp import DDPSyncStrategy
from composer.trainer.devices import CPUDeviceHparams, DeviceHparams, GPUDeviceHparams
from composer.trainer.trainer import Trainer
from composer.utils import dist, reproducibility
from composer.utils.object_store import ObjectStoreHparams

if TYPE_CHECKING:
    from composer.trainer.trainer import Trainer

__all__ = ["TrainerHparams"]

optimizer_registry = {
    "adam": AdamHparams,
    "adamw": AdamWHparams,
    "decoupled_adamw": DecoupledAdamWHparams,
    "radam": RAdamHparams,
    "sgd": SGDHparams,
    "decoupled_sgdw": DecoupledSGDWHparams,
    "rmsprop": RMSpropHparams,
}

scheduler_registry = {
    "step": StepSchedulerHparams,
    "multistep": MultiStepSchedulerHparams,
    "exponential": ExponentialSchedulerHparams,
    "linear_decay": LinearSchedulerHparams,
    "cosine_decay": CosineAnnealingSchedulerHparams,
    "cosine_warmrestart": CosineAnnealingWarmRestartsSchedulerHparams,
    "constant": ConstantSchedulerHparams,
    "polynomial": PolynomialSchedulerHparams,
    "multistep_with_warmup": MultiStepWithWarmupSchedulerHparams,
    "linear_decay_with_warmup": LinearWithWarmupSchedulerHparams,
    "cosine_decay_with_warmup": CosineAnnealingWithWarmupSchedulerHparams,
}

model_registry = {
    "unet": UnetHparams,
    "ssd": SSDHparams,
    "deeplabv3": DeepLabV3Hparams,
    "efficientnetb0": EfficientNetB0Hparams,
    "resnet56_cifar10": CIFARResNetHparams,
    "resnet20_cifar10": CIFARResNet20Hparams,
    "resnet9_cifar10": CIFARResNet9Hparams,
    "resnet": ResNetHparams,
    "mnist_classifier": MnistClassifierHparams,
    "gpt2": GPT2Hparams,
    "bert": BERTHparams,
    "bert_classification": BERTForClassificationHparams,
    "timm": TimmHparams,
    "vit_small_patch16": ViTSmallPatch16Hparams
}

dataset_registry = get_dataset_registry()

algorithms_registry = get_algorithm_registry()

callback_registry = {
    "speed_monitor": SpeedMonitorHparams,
    "lr_monitor": LRMonitorHparams,
    "grad_monitor": GradMonitorHparams,
    "memory_monitor": MemoryMonitorHparams,
}

logger_registry = {
    "file": FileLoggerHparams,
    "wandb": WandBLoggerHparams,
    "progress_bar": ProgressBarLoggerHparams,
    "in_memory": InMemoryLoggerHparams,
}

device_registry = {
    "gpu": GPUDeviceHparams,
    "cpu": CPUDeviceHparams,
}

prof_event_handlers_registry = {"json": JSONTraceHandlerHparams}


@dataclass
class TrainerHparams(hp.Hparams):
    """Params for instantiating the :class:`.Trainer`.

    .. seealso:: The documentation for the :class:`.Trainer`.

    Args:
        model (ModelHparams): Hparams for constructing the model to train.

            .. seealso:: :mod:`composer.models` for models built into Composer.
        train_dataset (DatasetHparams): Hparams used to construct the dataset used for training.

            .. seealso:: :mod:`composer.datasets` for datasets built into Composer.
        train_batch_size (int): The optimization batch size to use for training. This is the total batch
            size that is used to produce a gradient for the optimizer update step.
        dataloader (DataLoaderHparams): Hparams used for constructing the dataloader which will be used
            for loading the train dataset and (if provided) the validation dataset.
        max_duration (str): The maximum duration to train as a str (e.g. ``1ep``, or ``10ba``).
            Will be converted to a :class:`~composer.core.Time` object.

            .. seealso:: :class:`~composer.core.Time` for more details on time construction.
        datadir (str, optional): Datadir to apply for both the training and validation datasets. If specified,
            it will override both ``train_dataset.datadir`` and ``val_dataset.datadir``. (default: ``None``)
        val_dataset (DatasetHparams, optional): Hparams for constructing the dataset used for evaluation.
            (default: ``None``)

            .. seealso:: :mod:`composer.datasets` for datasets built into Composer.
        eval_batch_size (int, optional): The batch size to use for evaluation. Must be provided if one of
            ``val_dataset`` or ``evaluators`` is set. (default: ``None``)
        evaluators (List[EvaluatorHparams], optional): Hparams for constructing evaluators to be used during the
            eval loop. Evaluators should be used when evaluating one or more specific metrics across one
            or more datasets. (default: ``None``)

            .. seealso:: :class:`~composer.core.evaluator.Evaluator` for more details on evaluators.
        algorithms (List[AlgorithmHparams], optional): The algorithms to use during training. (default: ``[]``)

            .. seealso:: :mod:`composer.algorithms` for the different algorithms built into Composer.
        optimizers (OptimizerHparams, optional): The hparams for constructing the optimizer. (default: ``None``)

            .. seealso:: :class:`.Trainer` for the default optimizer behavior when ``None`` is provided.

            .. seealso:: :mod:`composer.optim` for the different optimizers built into Composer.
        schedulers (List[SchedulerHparams], optional): The learning rate schedulers. (default: ``[]``).

            .. seealso:: :class:`.Trainer` for the default scheduler behavior when ``[]`` is provided.

            .. seealso:: :mod:`composer.optim.scheduler` for the different schedulers built into Composer.
        device (DeviceHparams): Hparams for constructing the device used for training.
            (default: ``CPUDeviceHparams``)
        grad_accum (int, optional): See :class:`.Trainer`.
        grad_clip_norm (float, optional): See :class:`.Trainer`.
        validate_every_n_batches (int, optional): See :class:`.Trainer`.
        validate_every_n_epochs (int, optional): See :class:`.Trainer`.
        compute_training_metrics (bool, optional): See :class:`.Trainer`.
        precision (Precision, optional): See :class:`.Trainer`.
        scale_schedule_ratio (float, optional): See :class:`.Trainer`.
        step_schedulers_every_batch (bool, optional): See :class:`.Trainer`.
        dist_timeout (float, optional): See :class:`.Trainer`.
        ddp_sync_strategy (DDPSyncStrategy, optional): See :class:`.Trainer`.
        seed (int, optional): See :class:`.Trainer`.
        deterministic_mode (bool, optional): See :class:`.Trainer`.
        run_name (str, optional): See :class:`.Trainer`.
        loggers (List[LoggerDestinationHparams], optional): Hparams for constructing the destinations
            to log to. (default: ``[]``)

            .. seealso:: :mod:`composer.loggers` for the different loggers built into Composer.
        log_level (str): The Python log level to use for log statements in the :mod:`composer`
            module. (default: ``INFO``)

            .. seealso:: The :mod:`logging` module in Python.
        callbacks (List[CallbackHparams], optional): Hparams to construct the callbacks to
            run during training. (default: ``[]``)

            .. seealso:: :mod:`composer.callbacks` for the different callbacks built into Composer.
        load_path_format (str, optional): See :class:`.Trainer`.
        load_object_store (ObjectStore, optional): See :class:`.Trainer`.
        load_weights_only (bool, optional): See :class:`.Trainer`.
        load_chunk_size (int, optional): See :class:`.Trainer`.
        save_folder_format (str, optional): See :class:`~composer.callbacks.checkpoint_saver.CheckpointSaver`.
        save_name_format (str, optional): See :class:`~composer.callbacks.checkpoint_saver.CheckpointSaver`.
        save_latest_format (str, optional): See
            :class:`~composer.callbacks.checkpoint_saver.CheckpointSaver`.
        save_overwrite (str, optional): See :class:`~composer.callbacks.checkpoint_saver.CheckpointSaver`.
        save_weights_only (bool, optional): See :class:`~composer.callbacks.checkpoint_saver.CheckpointSaver`.
        save_interval (str, optional): See
            :class:`~composer.callbacks.callback_hparams.CheckpointSaverHparams`.
        train_subset_num_batches (int, optional): See :class:`.Trainer`.
        eval_subset_num_batches (int, optional): See :class:`.Trainer`.
        deepspeed_config (Dict[str, JSON], optional): If set to a dict will be used for as the DeepSpeed
            config for training  (see :class:`.Trainer` for more details). If ``None`` will pass ``False``
            to the trainer for the ``deepspeed_config`` parameter signaling that DeepSpeed will not be used
            for training.
        profiler_trace_file (str, optional): See :class:`.Trainer`.
        prof_event_handlers (List[ProfilerEventHandlerHparams], optional): See :class:`.Trainer`.
        prof_skip_first (int, optional): See :class:`.Trainer`.
        prof_wait (int, optional): See :class:`.Trainer`.
        prof_warmup (int, optional): See :class:`.Trainer`.
        prof_active (int, optional): See :class:`.Trainer`.
        prof_repeat (int, optional): See :class:`.Trainer`.
        sys_prof_cpu (bool, optional): See :class:`.Trainer`.
        sys_prof_memory (bool, optional): See :class:`.Trainer`.
        sys_prof_disk (bool, optional): See :class:`.Trainer`.
        sys_prof_net (bool, optional): See :class:`.Trainer`.
        sys_prof_stats_thread_interval_seconds (float, optional): See :class:`.Trainer`.
        torch_profiler_trace_dir (str, optional): See :class:`.Trainer`.
        torch_prof_use_gzip (bool): See :class:`.Trainer`.
        torch_prof_record_shapes (bool, optional): See :class:`.Trainer`.
        torch_prof_profile_memory (bool, optional): See :class:`.Trainer`.
        torch_prof_with_stack (bool, optional): See :class:`.Trainer`.
        torch_prof_with_flops (bool, optional): See :class:`.Trainer`.
    """

    hparams_registry = {  # type: ignore
        "algorithms": algorithms_registry,
        "optimizer": optimizer_registry,
        "schedulers": scheduler_registry,
        "loggers": logger_registry,
        "model": model_registry,
        "train_dataset": dataset_registry,
        "val_dataset": dataset_registry,
        "callbacks": callback_registry,
        "device": device_registry,
        "prof_event_handlers": prof_event_handlers_registry,
    }

    model: ModelHparams = hp.required(doc="model")

    # train data
    train_dataset: DatasetHparams = hp.required(doc="Training dataset hparams")
    train_batch_size: int = hp.required(
        doc="batch size for each optimization step, across all devices and gradient accumulations.")
    dataloader: DataLoaderHparams = hp.required(doc="dataloader hparams")

    # duration
    max_duration: str = hp.required(doc="Time string for the maximum training duration (e.g., 90ep)")

    # datadir
    datadir: Optional[str] = hp.optional(doc=textwrap.dedent("""\
        Datadir to apply for both the training and validation datasets. If specified,
        it will override train_dataset.datadir and val_dataset.datadir."""),
                                         default=None)

    # eval
    val_dataset: Optional[DatasetHparams] = hp.optional(doc="Validation dataset hparams", default=None)
    eval_batch_size: Optional[int] = hp.optional(doc="batch size to use for each evaluation step", default=None)
    evaluators: Optional[List[EvaluatorHparams]] = hp.optional(doc="Evaluators", default=None)

    # training algos
    algorithms: List[AlgorithmHparams] = hp.optional(doc="Algorithms to employ", default_factory=list)
    optimizer: Optional[OptimizerHparams] = hp.optional(doc="Optimizer to use", default=None)
    schedulers: List[SchedulerHparams] = hp.optional(doc="Scheduler sequence", default_factory=list)

    # device
    device: DeviceHparams = hp.optional(doc="Device Parameters", default_factory=CPUDeviceHparams)

    # training hparams
    grad_accum: int = hp.optional(textwrap.dedent("""\
        Determines the number of microbatches to split a per-gpu batch into,
        used to compensate for low-memory-capacity devices."""),
                                  default=1)
    grad_clip_norm: Optional[float] = hp.optional(
        default=None, doc='the norm to clip gradient magnitudes to. Default: None (no clip)')
    validate_every_n_epochs: int = hp.optional(
        doc="Validate every N epochs. Set to -1 to never validate on a epochwise frequency. Defaults to 1", default=1)
    validate_every_n_batches: int = hp.optional(
        doc="Validate every N batches. Set to -1 to never validate on a batchwise frequency. Defaults to -1.",
        default=-1)
    compute_training_metrics: bool = hp.optional(doc="Log validation metrics on training data", default=False)
    precision: Precision = hp.optional(doc="Precision to use for training", default=Precision.AMP)
    scale_schedule_ratio: float = hp.optional(
        doc="Ratio by which to scale the training duration and learning rate schedules.", default=1.0)
    step_schedulers_every_batch: bool = hp.optional(
        doc="Whether schedulers will update after every optimizer step (True), or every epoch (False).", default=True)

    # dist hparams
    dist_timeout: float = hp.optional(doc="Timeout, in seconds, for initializing the dsitributed process group.",
                                      default=15.0)
    ddp_sync_strategy: Optional[DDPSyncStrategy] = hp.optional(doc=textwrap.dedent("""\
            The strategy for synchronizing DDP. Default value ``None`` causes the
            trainer to auto-select a value depending on what algorithms are used."""),
                                                               default=None)

    # randomness
    seed: Optional[int] = hp.optional(default=None, doc="random seed to set")
    deterministic_mode: bool = hp.optional(textwrap.dedent("""\
        Run the model deterministically. Experimental. Performance
        degradations expected. Certain Torch modules may not have
        deterministic implementations, which will result in a crash."""),
                                           default=False)

    # logging and callbacks
    run_name: Optional[str] = hp.optional("Experiment name", default=None)
    loggers: List[LoggerDestinationHparams] = hp.optional(doc="loggers to use", default_factory=list)
    log_level: str = hp.optional(doc="Python loglevel to use composer", default="INFO")
    callbacks: List[CallbackHparams] = hp.optional(doc="Callback hparams", default_factory=list)

    # load checkpoint
    load_path_format: Optional[str] = hp.optional(doc=textwrap.dedent("""\
        If specified, the path to an existing checkpoint file
        (if the checkpoint is on the local disk) or the object name for the checkpoint
        (if the checkpoint is in a cloud bucket). Set to None (the default) to skip loading from a checkpoint."""),
                                                  default=None)
    load_object_store: Optional[ObjectStoreHparams] = hp.optional(doc=textwrap.dedent("""\
        If the checkpoint is in an object store (i.e. AWS S3 or Google Cloud Storage), the parameters for
        connecting to the cloud provider object store. Otherwise, if the checkpoint is a local filepath,
        leave blank. This parameter has no effect if `load_path_format` is not specified."""),
                                                                  default=None)
    load_weights_only: bool = hp.optional(doc=textwrap.dedent("""\
        Whether to only load the weights from the model.
        This parameter has no effect if `load_path_format`is not specified."""),
                                          default=False)
    load_strict_model_weights: bool = hp.optional(doc=textwrap.dedent("""\
        Ensure that the set of checkpoint weights in the checkpoint and model must exactly match.
        This parameter has no effect if `load_path_format` is not specified."""),
                                                  default=False)

    load_chunk_size: int = hp.optional(doc=textwrap.dedent("""\
        Chunk size (in bytes) to use when downloading checkpoints.
        This parameter has no effect if `load_path_format` is not specified or it is a local file path."""),
                                       default=1_048_576)
    load_progress_bar: bool = hp.optional(doc=textwrap.dedent("""\
        Whether to show a progress bar when downloading checkpoints.
        This parameter has no effect if `load_path_format` is not specified or it is a local file path."""),
                                          default=True)

    # save checkpoint
    save_folder_format: Optional[str] = hp.optional(doc="Checkpoint folder format string.", default=None)
    save_name_format: str = hp.optional("Checkpoint name format string.", default="ep{epoch}-ba{batch}-rank{rank}")
    save_latest_format: str = hp.optional("Latest checkpoint symlink format string.", default="latest-rank{rank}")
    save_overwrite: bool = hp.optional("Whether to override existing checkpoints.", default=False)
    save_weights_only: bool = hp.optional("Whether to save only checkpoint weights", default=False)
    save_interval: str = hp.optional(textwrap.dedent("""\
        Checkpoint interval or path to a `(State, Event) -> bool` function
        returning whether a checkpoint should be saved."""),
                                     default="1ep")

    # subset parameters
    train_subset_num_batches: Optional[int] = hp.optional(
        "If specified, finish every epoch early after training on this many batches.", default=None)
    eval_subset_num_batches: Optional[int] = hp.optional("If specified, stop each evaluation after this many batches.",
                                                         default=None)

    # DeepSpeed
    deepspeed: Optional[Dict[str, JSON]] = hp.optional(doc="Configuration for DeepSpeed.", default=None)

    # profiling
    profiler_trace_file: Optional[str] = hp.optional(doc=textwrap.dedent("""\
        Name of the trace file, relative to the run directory.  Must be specified to activate the profiler."""),
                                                     default=None)
    prof_event_handlers: List[ProfilerEventHandlerHparams] = hp.optional(
        doc=textwrap.dedent("""\
        Trace event handler.  Ignored if `profiler_trace_file` is not specified."""),
        default_factory=lambda: [JSONTraceHandlerHparams()])
    prof_skip_first: int = hp.optional(doc=textwrap.dedent("""\
        Number of batches to skip at epoch start.  Ignored if `profiler_trace_file` is not specified."""),
                                       default=0)
    prof_wait: int = hp.optional(doc=textwrap.dedent("""\
        Number of batches to skip at the beginning of each cycle.  Ignored if `profiler_trace_file` is not specified."""
                                                    ),
                                 default=0)
    prof_warmup: int = hp.optional(doc=textwrap.dedent("""\
        Number of warmup batches in a cycle.  Ignored if `profiler_trace_file` is not specified."""),
                                   default=1)
    prof_active: int = hp.optional(doc=textwrap.dedent("""\
        Number of batches to profile in a cycle.  Ignored if `profiler_trace_file` is not specified."""),
                                   default=4)
    prof_repeat: int = hp.optional(doc=textwrap.dedent("""\
        Maximum number of profiling cycle repetitions per epoch (0 for no maximum).  Ignored if `profiler_trace_file` is not specified."""
                                                      ),
                                   default=1)
    sys_prof_cpu: bool = hp.optional(doc=textwrap.dedent("""\
        Whether to record cpu statistics.  Ignored if `profiler_trace_file` is not specified."""),
                                     default=True)
    sys_prof_memory: bool = hp.optional(doc=textwrap.dedent("""\
        Whether to record memory statistics.  Ignored if `profiler_trace_file` is not specified."""),
                                        default=False)
    sys_prof_disk: bool = hp.optional(doc=textwrap.dedent("""\
        Whether to record disk statistics.  Ignored if `profiler_trace_file` is not specified."""),
                                      default=False)
    sys_prof_net: bool = hp.optional(doc=textwrap.dedent("""\
        Whether to record network statistics.  Ignored if `profiler_trace_file` is not specified."""),
                                     default=False)
    sys_prof_stats_thread_interval_seconds: float = hp.optional(doc=textwrap.dedent("""\
        Interval to record stats, in seconds.  Ignored if `profiler_trace_file` is not specified."""),
                                                                default=0.5)
    torch_profiler_trace_dir: Optional[str] = hp.optional(doc=textwrap.dedent("""\
        Directory to store trace results relative to the run directory.  Must be specified to activate the Torch profiler.
        Ignored if ``profiler_trace_file`` is not specified."""),
                                                          default=None)
    torch_prof_use_gzip: bool = hp.optional(doc=textwrap.dedent("""\
        Whether to use gzip for trace.
        Ignored if ``torch_profiler_trace_dir`` and `profiler_trace_file` are not specified."""),
                                            default=False)

    torch_prof_record_shapes: bool = hp.optional(doc=textwrap.dedent("""\
        Whether to record tensor shapes.
        Ignored if ``torch_profiler_trace_dir`` and `profiler_trace_file` are not specified."""),
                                                 default=False)
    torch_prof_profile_memory: bool = hp.optional(doc=textwrap.dedent("""\
        Track tensor memory allocations and frees.
        Ignored if ``torch_profiler_trace_dir`` and `profiler_trace_file` are not specified."""),
                                                  default=True)
    torch_prof_with_stack: bool = hp.optional(doc=textwrap.dedent("""\
        Record stack information.
        Ignored if ``torch_profiler_trace_dir`` and `profiler_trace_file` are not specified."""),
                                              default=False)
    torch_prof_with_flops: bool = hp.optional(doc=textwrap.dedent("""\
        Estimate flops for operators.
        Ignored if ``torch_profiler_trace_dir`` and `profiler_trace_file` are not specified."""),
                                              default=True)

    def validate(self):
        super().validate()

        if self.deepspeed is not None:
            self.deepspeed["steps_per_print"] = cast(int, self.deepspeed.get("steps_per_print", 1e20))

            if "zero_optimization" in self.deepspeed:
                zero_stage = cast(dict, self.deepspeed["zero_optimization"]).get("stage", 0)
            else:
                zero_stage = 0

            if self.deterministic_mode and zero_stage > 0:
                raise ValueError("Deepspeed with zero stage > 0 is not compatible with deterministic mode")

            if isinstance(self.device, CPUDeviceHparams):
                raise ValueError("Training on CPUs is not supported with DeepSpeed.")

        elif self.precision == Precision.FP16:
            raise ValueError("FP16 precision is only supported when training with DeepSpeed.")

        world_size = dist.get_world_size()

        if self.train_batch_size % world_size != 0:
            raise ValueError(
                f"Batch size ({self.train_batch_size}) not divisible by the total number of processes ({world_size}).")

        val_dataset_exists = self.val_dataset is not None
        evaluators_exist = self.evaluators is not None and len(self.evaluators) > 0
        if val_dataset_exists and evaluators_exist:
            raise ValueError("Either val_dataset or evaluators should be set, but not both.")

        if (val_dataset_exists or evaluators_exist) and self.eval_batch_size is None:
            raise ValueError("eval_batch_size must be specified if val_dataset or evaluators are specified.")

        if self.eval_batch_size is not None and self.eval_batch_size % world_size != 0:
            raise ValueError(
                f"Eval batch size ({self.eval_batch_size}) not divisible by the total number of processes ({world_size})."
            )

        if self.scale_schedule_ratio <= 0:
            raise ValueError("scale_schedule_ratio must be a positive value.")

    def initialize_object(self) -> Trainer:
        self.validate()
        import composer
        logging.getLogger(composer.__name__).setLevel(self.log_level)

        # devices and systems
        device = self.device.initialize_object()

        seed = self.seed if self.seed else reproducibility.get_random_seed()
        # need to set seed before model initialization for determinism
        # don't need to set different seeds per process since only the rank 0 initialization is used
        # Algorithms should not use the `seed` on `__init__` but rather on `Event.INIT`, which occurs
        # after the seed was properly distributed across ranks to ensure checkpoint compatibility
        reproducibility.seed_all(seed)

        model = self.model.initialize_object()
        algorithms = [x.initialize_object() for x in self.algorithms]

        # callbacks, loggers, and seed
        dict_config = self.to_dict()
        loggers = [x.initialize_object(config=dict_config) for x in self.loggers]
        callbacks = [x.initialize_object() for x in self.callbacks]

        if self.datadir is not None:
            self.train_dataset.datadir = self.datadir
            if self.val_dataset is not None:
                self.val_dataset.datadir = self.datadir

        train_device_batch_size = self.train_batch_size // dist.get_world_size()
        if self.train_dataset.shuffle and self.train_subset_num_batches is not None:
            warnings.warn(
                textwrap.dedent(f"""\
                SubsetNumBatchesWarning: When specifying train_subset_num_batches,
                (set to {self.train_subset_num_batches}), train_datset.shuffle should be set to False. Otherwise,
                each training epoch may load a different subset of samples."""))
        train_data = self.train_dataset.initialize_object(train_device_batch_size, self.dataloader)

        eval_device_batch_size = (self.eval_batch_size or 0) // dist.get_world_size()

        eval_dataloader = None
        if self.val_dataset is not None:
            if self.val_dataset.shuffle and self.eval_subset_num_batches is not None:
                warnings.warn(
                    textwrap.dedent(f"""\
                        SubsetNumBatchesWarning: When specifying eval_subset_num_batches,
                        (set to {self.eval_subset_num_batches}), val_dataset.shuffle should be
                        set to False. Otherwise, each evaluation epoch may load a different
                        subset of samples."""))
            eval_dataloader = self.val_dataset.initialize_object(eval_device_batch_size, self.dataloader)

        if self.evaluators is not None and len(self.evaluators) > 0:
            eval_dataloader = [
                evaluator.initialize_object(model, eval_device_batch_size, self.dataloader)
                for evaluator in self.evaluators
            ]
            for evaluator in self.evaluators:
                if evaluator.eval_dataset.shuffle and self.eval_subset_num_batches is not None:
                    warnings.warn(
                        textwrap.dedent(f"""SubsetNumBatchesWarning: When specifying eval_subset_num_batches,
                    (set to {self.eval_subset_num_batches}), evaluator.dataloader.shuffle (for Evaluator: "{evaluator.label}") should be set to False. Otherwise,
                    each evaluation epoch may load a different subset of samples."""))

        optimizer = self.optimizer.initialize_object(model.parameters()) if self.optimizer is not None else None
        schedulers = [scheduler.initialize_object() for scheduler in self.schedulers]

        deepspeed_config = self.deepspeed if self.deepspeed is not None else False

        trainer = Trainer(
            model=model,
            train_dataloader=train_data,
            eval_dataloader=eval_dataloader,
            max_duration=self.max_duration,
            algorithms=algorithms,
            optimizers=optimizer,
            schedulers=schedulers,

            # device
            device=device,

            # training hparams
            grad_accum=self.grad_accum,
            grad_clip_norm=self.grad_clip_norm,
            validate_every_n_batches=self.validate_every_n_batches,
            validate_every_n_epochs=self.validate_every_n_epochs,
            compute_training_metrics=self.compute_training_metrics,
            precision=self.precision,
            scale_schedule_ratio=self.scale_schedule_ratio,
            step_schedulers_every_batch=self.step_schedulers_every_batch,

            # dist hparams
            dist_timeout=self.dist_timeout,
            ddp_sync_strategy=self.ddp_sync_strategy,

            # Randomness
            seed=seed,
            deterministic_mode=self.deterministic_mode,

            # Callbacks and logging
            run_name=self.run_name,
            loggers=loggers,
            callbacks=callbacks,

            # Profiler
            profiler_trace_file=self.profiler_trace_file,
            prof_event_handlers=[x.initialize_object() for x in self.prof_event_handlers],
            prof_skip_first=self.prof_skip_first,
            prof_wait=self.prof_wait,
            prof_warmup=self.prof_warmup,
            prof_active=self.prof_active,
            prof_repeat=self.prof_repeat,
            sys_prof_cpu=self.sys_prof_cpu,
            sys_prof_memory=self.sys_prof_memory,
            sys_prof_disk=self.sys_prof_disk,
            sys_prof_net=self.sys_prof_net,
            sys_prof_stats_thread_interval_seconds=self.sys_prof_stats_thread_interval_seconds,
            torch_profiler_trace_dir=self.torch_profiler_trace_dir,
            torch_prof_use_gzip=self.torch_prof_use_gzip,
            torch_prof_record_shapes=self.torch_prof_record_shapes,
            torch_prof_profile_memory=self.torch_prof_profile_memory,
            torch_prof_with_stack=self.torch_prof_with_flops,
            torch_prof_with_flops=self.torch_prof_with_flops,

            # Checkpoint parameters
            load_path_format=self.load_path_format,
            load_object_store=self.load_object_store.initialize_object()
            if self.load_object_store is not None else None,
            load_weights_only=self.load_weights_only,
            load_strict=self.load_strict_model_weights,
            load_chunk_size=self.load_chunk_size,
            load_progress_bar=self.load_progress_bar,
            save_folder_format=self.save_folder_format,
            save_overwrite=self.save_overwrite,
            save_name_format=self.save_name_format,
            save_interval=self.save_interval,
            save_weights_only=self.save_weights_only,

            # Subset parameters
            train_subset_num_batches=self.train_subset_num_batches,
            eval_subset_num_batches=self.eval_subset_num_batches,

            # DeepSpeed
            deepspeed_config=deepspeed_config,
        )

        return trainer

    @classmethod
    def load(cls, model: str) -> TrainerHparams:
        model_hparams_file = os.path.join(
            os.path.dirname(composer.__file__),
            "yamls",
            "models",
            f"{model}.yaml",
        )
        trainer_hparams = TrainerHparams.create(model_hparams_file, cli_args=False)
        assert isinstance(trainer_hparams, TrainerHparams), "trainer hparams should return an instance of self"
        return trainer_hparams<|MERGE_RESOLUTION|>--- conflicted
+++ resolved
@@ -16,14 +16,9 @@
 import composer
 from composer.algorithms import AlgorithmHparams, get_algorithm_registry
 from composer.callbacks import (CallbackHparams, GradMonitorHparams, LRMonitorHparams, MemoryMonitorHparams,
-<<<<<<< HEAD
                                 SpeedMonitorHparams)
-from composer.core.types import JSON, Precision
-=======
-                                RunDirectoryUploaderHparams, SpeedMonitorHparams)
 from composer.core import Precision
 from composer.core.types import JSON
->>>>>>> a78ce177
 from composer.datasets import DataLoaderHparams, DatasetHparams
 from composer.datasets.dataset_registry import get_dataset_registry
 from composer.datasets.evaluator import EvaluatorHparams
