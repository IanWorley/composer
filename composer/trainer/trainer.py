--- conflicted
+++ resolved
@@ -120,29 +120,6 @@
     """Trainer for training a models with Composer algorithms. See the Trainer guide for more information.
 
     Args:
-<<<<<<< HEAD
-        model (ComposerModel): The model to train.
-
-        train_dataloader (DataLoader, DataSpec, or dict): The :class:`DataLoader`, :class:`DataSpec`,
-            or dict of :class:`DataSpec` kwargs for the training data.
-        max_duration (int, str, or Time): The maximum duration to train. Can be integer, which will be
-            interpreted to be epochs, a str (e.g. '1ep', or '10ba'), or a :class:`Time` object.
-        eval_dataloader (Union[DataLoader, DataSpec, Evaluators], optional): The :class:`DataLoader`,
-            :class:`DataSpec`, :class:`Evaluators` for the evaluation data. The :class:`Evaluator`
-            class contains metrics relevant to the specific dataset. Set to ``None`` for no evaluation.
-        algorithms (List[Algorithm], optional): The algorithms to use during training.
-            (default: ``[]``)
-        optimizers: (Optimizers, optional): The optimizers.
-            (default: ``DecoupledSGDW(model.parameters(), lr=0.1)``)
-        schedulers: (Schedulers, optional): The schedulers.
-            (default: ``[CosineAnnealingLR()]``).
-        device (str or Device, optional): The device to use for training. Either `cpu` or `gpu`.
-            (default `cpu`)
-        grad_accum (Union[int, str], optional): The number of microbatches to split a per-device batch into. Gradients
-            are summed over the microbatches per device. If set to ``auto``, dynamically increases number of 
-            microbatch size if train_batch_size is too large for GPU. (default: 1)
-        grad_clip_norm (float, optional): The norm to clip gradient magnitudes to. Set to None for no gradient
-=======
         model (ComposerModel): The model to train. Can be user-defined or one of the models included
             with Composer.
 
@@ -179,15 +156,15 @@
             .. seealso:: :mod:`composer.optim.scheduler` for the different schedulers built into Composer.
         device (str or Device, optional): The device to use for training. Either ``cpu`` or ``gpu``.
             (default: ``cpu``)
-        grad_accum (int, optional): The number of microbatches to split a per-device batch into. Gradients
-            are summed over the microbatches per device. (default: ``1``)
+        grad_accum (Union[int, str], optional): The number of microbatches to split a per-device batch into. Gradients
+            are summed over the microbatches per device. If set to ``auto``, dynamically increases number of 
+            microbatch size if train_batch_size is too large for GPU. (default: ``1``)
 
             .. note:: This is implemented by taking the batch yielded by the ``train_dataloader`` and splitting
                 it into ``grad_accum`` sections. Each section is of size ``train_dataloader // grad_accum``.
                 If the batch size of the dataloader is not divisible by ``grad_accum``,
                 then the last section will be of size ``batch_size % grad_accum``.
         grad_clip_norm (float, optional): The norm to clip gradient magnitudes to. Set to ``None`` for no gradient
->>>>>>> 51289bf8
             clipping. (default: ``None``)
         validate_every_n_batches (int, optional): Compute metrics on evaluation data every N batches.
              Set to ``-1`` to never validate on a batchwise frequency. (default: ``-1``)
@@ -930,20 +907,7 @@
                     if self.deepspeed_enabled:
                         state.batch = _fix_batch_precision_for_deepspeed(state.batch, state.precision)
 
-<<<<<<< HEAD
-                    self._compute_training_metrics(train_metrics)
-=======
-                    if self._compute_training_metrics:
-                        # compute metrics on the training set
-                        assert train_metrics is not None
-                        state.model.eval()
-                        with torch.no_grad():
-                            for eval_microbatch in self._train_data_spec.split_batch(state.batch, state.grad_accum):
-                                # TODO: Detect if self.run_event(Event.AFTER_DATALOADER) changes the training
-                                # data and if so print a warning that metrics may return unexpected results
-                                outputs, targets = self._original_model.validate(eval_microbatch)
-                                train_metrics.update(outputs, targets)
->>>>>>> 51289bf8
+                    self._compute_metrics(train_metrics)
 
                     state.model.train()
 
@@ -1033,7 +997,7 @@
             # truncates the call stack back only to this newly raised error
             raise e
 
-    def _compute_training_metrics(self, train_metrics: MetricCollection):
+    def _compute_metrics(self, train_metrics: MetricCollection):
         """Compute training metrics. Adaptively change microbatch size if enabled to maximize
         GPU usage.
 
@@ -1057,7 +1021,7 @@
                         train_metrics.update(outputs, targets)
         except RuntimeError as e:
             self._handle_cuda_oom(e)
-            self._compute_training_metrics(train_metrics)
+            self._compute_metrics(train_metrics)
 
     def _train_and_compute_loss(self, use_grad_scaling: bool):
         """Compute loss by training on a full batch of data. Adaptively change microbatch size
