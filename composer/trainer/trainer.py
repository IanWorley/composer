--- conflicted
+++ resolved
@@ -223,12 +223,8 @@
                 This will ensure any initialization done before the trainer init also runs deterministically.
 
             .. seealso:: :mod:`composer.utils.reproducibility` for more details on reproducibility.
-<<<<<<< HEAD
         run_name (str, optional): A name for this training run. If not specified, TODO.
-        logger_destinations (Sequence[LoggerDestination], optional): The destinations to log training information to.
-=======
         loggers (Sequence[LoggerDestination], optional): The destinations to log training information to.
->>>>>>> 431fff85
             If ``None``, will be set to ``[TQDMLogger()]``. (default: ``None``)
 
             .. seealso:: :mod:`composer.loggers` for the different loggers built into Composer.
@@ -450,12 +446,8 @@
         deterministic_mode: bool = False,
 
         # logging and callbacks
-<<<<<<< HEAD
         run_name: Optional[str] = None,
-        logger_destinations: Optional[Sequence[LoggerDestination]] = None,
-=======
         loggers: Optional[Sequence[LoggerDestination]] = None,
->>>>>>> 431fff85
         callbacks: Sequence[Callback] = tuple(),
 
         # load checkpoint
@@ -724,15 +716,9 @@
                                   with_stack=torch_prof_with_stack,
                                   with_flops=torch_prof_with_flops))
 
-<<<<<<< HEAD
-        if logger_destinations is None:
-            logger_destinations = [TQDMLogger()]
-        self.logger = Logger(state=self.state, destinations=logger_destinations, run_name=run_name)
-        self.state.callbacks = list(cast(List[Callback], logger_destinations)) + self.state.callbacks
-=======
         if loggers is None:
             loggers = [TQDMLogger()]
-        self.logger = Logger(state=self.state, destinations=loggers)
+        self.logger = Logger(state=self.state, destinations=loggers, run_name=run_name)
         self.state.callbacks = list(cast(List[Callback], loggers)) + self.state.callbacks
 
         self._checkpoint_saver = None
@@ -746,7 +732,6 @@
                 save_interval=save_interval,
             )
             self.state.callbacks.append(self._checkpoint_saver)
->>>>>>> 431fff85
 
         self.engine = Engine(
             state=self.state,
