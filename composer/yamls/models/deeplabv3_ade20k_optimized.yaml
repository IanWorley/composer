--- conflicted
+++ resolved
@@ -35,11 +35,6 @@
     backbone_url: https://download.pytorch.org/models/resnet101-cd907fc2.pth
     use_plus: true
     sync_bn: true
-<<<<<<< HEAD
-=======
-loggers:
-  - tqdm: {}
->>>>>>> d703e1ce
 max_duration: 128ep
 train_batch_size: 32
 eval_batch_size: 32
