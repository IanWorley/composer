--- conflicted
+++ resolved
@@ -377,11 +377,7 @@
         return callback
 
     @pytest.fixture(params=logger_registry.items(), ids=tuple(logger_registry.keys()))
-<<<<<<< HEAD
-    def logger(self, request, monkeypatch: pytest.MonkeyPatch, tmpdir: pathlib.Path):
-=======
     def logger(self, request, tmpdir: pathlib.Path, monkeypatch: pytest.MonkeyPatch):
->>>>>>> 366c0987
 
         name, hparams = request.param
 
