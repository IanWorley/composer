--- conflicted
+++ resolved
@@ -13,34 +13,6 @@
 # to initialize test hparams objects
 default_required_fields: Dict[Type[DatasetHparams], Callable[[], DatasetHparams]] = {
     #  hparams with empty dicts have no required fields
-<<<<<<< HEAD
-    CIFAR10DatasetHparams: lambda: CIFAR10DatasetHparams(
-        is_train=False,
-        download=False,
-    ),
-    ADE20kDatasetHparams: lambda: ADE20kDatasetHparams(is_train=False),
-    BratsDatasetHparams: lambda: BratsDatasetHparams(is_train=False,),
-    ImagenetDatasetHparams: lambda: ImagenetDatasetHparams(
-        is_train=False,
-        crop_size=224,
-        resize_size=-1,
-    ),
-    MNISTDatasetHparams: lambda: MNISTDatasetHparams(
-        is_train=False,
-        download=False,
-    ),
-    LMDatasetHparams: lambda: LMDatasetHparams(
-        split='train',
-        use_masked_lm=True,
-        train_sequence_length=128,
-    ),
-    GLUEHparams: lambda: GLUEHparams(
-        task="cola",
-        tokenizer_name="bert-base-uncased",
-        split="train",
-        num_workers=1,
-    ),
-=======
     CIFAR10DatasetHparams:
         lambda: CIFAR10DatasetHparams(
             is_train=False,
@@ -81,7 +53,6 @@
             tokenizer_name="gpt2",
             group_method="concat",
         ),
->>>>>>> ba47c80d
 }
 
 
